﻿using System;
using System.Collections.Generic;
using System.Drawing;
using System.Linq;
using System.Text;

namespace Unity_Studio
{
    class Sprite
    {
        public string m_Name;
        public RectangleF m_Rect;
        public float m_PixelsToUnits;
        public PointF m_Pivot;
        public Guid first;
        public PPtr texture;
        public PPtr m_SpriteAtlas;
        public RectangleF textureRect;
        public PointF[][] m_PhysicsShape;

        public Sprite(AssetPreloadData preloadData, bool readSwitch)
        {
            var sourceFile = preloadData.sourceFile;
            var reader = preloadData.sourceFile.assetsFileReader;
            reader.Position = preloadData.Offset;
            var version = sourceFile.version;

            m_Name = reader.ReadAlignedString(reader.ReadInt32());
            if (readSwitch)
            {
                //Rectf m_Rect
                m_Rect = new RectangleF(reader.ReadSingle(), reader.ReadSingle(), reader.ReadSingle(), reader.ReadSingle());
                //Vector2f m_Offset
                reader.Position += 8;
                if (version[0] > 4 || (version[0] == 4 && version[1] >= 2)) //4.2 and up
                {
                    //Vector4f m_Border
                    reader.Position += 16;
                }

                m_PixelsToUnits = reader.ReadSingle();
                if (version[0] > 5
                    || (version[0] == 5 && version[1] > 4)
                    || (version[0] == 5 && version[1] == 4 && version[2] >= 2)) //5.4.2 and up
                {
                    //Vector2f m_Pivot
                    m_Pivot = new PointF(reader.ReadSingle(), reader.ReadSingle());
                }

                var m_Extrude = reader.ReadUInt32();
                if (version[0] > 5 || (version[0] == 5 && version[1] >= 3)) //5.3 and up TODO need more test
                {
                    var m_IsPolygon = reader.ReadBoolean();
                    reader.AlignStream(4);
                }

                if (version[0] >= 2017) //2017 and up
                {
                    //pair m_RenderDataKey
                    first = new Guid(reader.ReadBytes(16));
                    var second = reader.ReadInt64();
                    //vector m_AtlasTags
                    var size = reader.ReadInt32();
                    for (int i = 0; i < size; i++)
                    {
                        var data = reader.ReadAlignedString(reader.ReadInt32());
                    }

                    //PPtr<SpriteAtlas> m_SpriteAtlas
                    m_SpriteAtlas = sourceFile.ReadPPtr();
                }

                //SpriteRenderData m_RD
                //  PPtr<Texture2D> texture
                texture = sourceFile.ReadPPtr();
                //  PPtr<Texture2D> alphaTexture
                if (version[0] >= 5) //5.0 and up
                {
                    var alphaTexture = sourceFile.ReadPPtr();
                }

                if (version[0] > 5 || (version[0] == 5 && version[1] >= 6)) //5.6 and up
                {
                    //  vector m_SubMeshes
                    var size = reader.ReadInt32();
                    //      SubMesh data
                    if (version[0] > 2017 || (version[0] == 2017 && version[1] >= 3)) //2017.3 and up
                    {
                        reader.Position += 48 * size;
                    }
                    else
                    {
                        reader.Position += 44 * size;
                    }

                    //  vector m_IndexBuffer
                    size = reader.ReadInt32();
                    reader.Position += size; //UInt8 data   
                    reader.AlignStream(4);
                    //  VertexData m_VertexData
                    var m_CurrentChannels = reader.ReadInt32();
                    var m_VertexCount = reader.ReadUInt32();
                    //      vector m_Channels
                    size = reader.ReadInt32();
                    reader.Position += size * 4; //ChannelInfo data
                    //      TypelessData m_DataSize
                    size = reader.ReadInt32();
                    reader.Position += size; //UInt8 data   
                    reader.AlignStream(4);
                }
                else
                {
                    //  vector vertices
                    var size = reader.ReadInt32();
                    for (int i = 0; i < size; i++)
                    {
                        //SpriteVertex data
<<<<<<< HEAD
                        a_Stream.Position += 12; //Vector3f pos
                        if (sourceFile.version[0] < 4 || (sourceFile.version[0] == 4 && sourceFile.version[1] <= 3)) //4.3 and down
                            a_Stream.Position += 8; //Vector2f uv
=======
                        reader.Position += 12; //Vector3f pos
                        if (version[0] < 4 || (version[0] == 4 && version[1] <= 1)) //4.1 and down
                            reader.Position += 8; //Vector2f uv
>>>>>>> 3d60c5a7
                    }

                    //  vector indices
                    size = reader.ReadInt32();
                    reader.Position += 2 * size; //UInt16 data
                    reader.AlignStream(4);
                }

                //  Rectf textureRect
                textureRect = new RectangleF(reader.ReadSingle(), reader.ReadSingle(), reader.ReadSingle(), reader.ReadSingle());
                //  Vector2f textureRectOffset
                reader.Position += 8;
                //  Vector2f atlasRectOffset - 5.6 and up
                if (version[0] > 5 || (version[0] == 5 && version[1] >= 6)) //5.6 and up
                {
                    reader.Position += 8;
                }
                //  unsigned int settingsRaw
<<<<<<< HEAD
                //  Vector4f uvTransform - 4.5 and up
                //  float downscaleMultiplier - 2017 and up
                //vector m_PhysicsShape - 2017 and up
=======
                reader.Position += 4;
                //  Vector4f uvTransform - 4.2 and up
                if (version[0] > 4 || (version[0] == 4 && version[1] >= 2)) //4.2 and up
                {
                    reader.Position += 16;
                }
                if (version[0] >= 2017) //2017 and up
                {
                    //  float downscaleMultiplier - 2017 and up
                    reader.Position += 4;
                    //vector m_PhysicsShape - 2017 and up
                    var m_PhysicsShape_size = reader.ReadInt32();
                    m_PhysicsShape = new PointF[m_PhysicsShape_size][];
                    for (int i = 0; i < m_PhysicsShape_size; i++)
                    {
                        var data_size = reader.ReadInt32();
                        //Vector2f
                        m_PhysicsShape[i] = new PointF[data_size];
                        for (int j = 0; j < data_size; j++)
                        {
                            m_PhysicsShape[i][j] = new PointF(reader.ReadSingle(), reader.ReadSingle());
                        }
                    }
                }
>>>>>>> 3d60c5a7
            }
            else
            {
                preloadData.extension = ".png";
                preloadData.Text = m_Name;
            }
        }
    }
}<|MERGE_RESOLUTION|>--- conflicted
+++ resolved
@@ -32,7 +32,7 @@
                 m_Rect = new RectangleF(reader.ReadSingle(), reader.ReadSingle(), reader.ReadSingle(), reader.ReadSingle());
                 //Vector2f m_Offset
                 reader.Position += 8;
-                if (version[0] > 4 || (version[0] == 4 && version[1] >= 2)) //4.2 and up
+                if (version[0] > 4 || (version[0] == 4 && version[1] >= 5)) //4.5 and up
                 {
                     //Vector4f m_Border
                     reader.Position += 16;
@@ -115,15 +115,9 @@
                     for (int i = 0; i < size; i++)
                     {
                         //SpriteVertex data
-<<<<<<< HEAD
-                        a_Stream.Position += 12; //Vector3f pos
-                        if (sourceFile.version[0] < 4 || (sourceFile.version[0] == 4 && sourceFile.version[1] <= 3)) //4.3 and down
-                            a_Stream.Position += 8; //Vector2f uv
-=======
                         reader.Position += 12; //Vector3f pos
-                        if (version[0] < 4 || (version[0] == 4 && version[1] <= 1)) //4.1 and down
+                        if (version[0] < 4 || (version[0] == 4 && version[1] <= 3)) //4.3 and down
                             reader.Position += 8; //Vector2f uv
->>>>>>> 3d60c5a7
                     }
 
                     //  vector indices
@@ -142,14 +136,9 @@
                     reader.Position += 8;
                 }
                 //  unsigned int settingsRaw
-<<<<<<< HEAD
+                reader.Position += 4;
                 //  Vector4f uvTransform - 4.5 and up
-                //  float downscaleMultiplier - 2017 and up
-                //vector m_PhysicsShape - 2017 and up
-=======
-                reader.Position += 4;
-                //  Vector4f uvTransform - 4.2 and up
-                if (version[0] > 4 || (version[0] == 4 && version[1] >= 2)) //4.2 and up
+                if (version[0] > 4 || (version[0] == 4 && version[1] >= 5)) //4.5 and up
                 {
                     reader.Position += 16;
                 }
@@ -171,7 +160,6 @@
                         }
                     }
                 }
->>>>>>> 3d60c5a7
             }
             else
             {
